import { OverlayTrigger, Toast, ToastContainer, Tooltip } from "react-bootstrap";

// getFormInputs() returns the form input based on the type
// account and validator is passed to assist with auto fill
export function getFormInputs(type, keyGroup, account, validator) {
  let amount = null;
  let netAddr = validator && validator.address ? validator.net_address : "";
  let delegate = validator && validator.address ? validator.delegate : false;
  let compound = validator && validator.address ? validator.compound : false;
  let output = validator && validator.address ? validator.output : "";
  let address = account != null ? account.address : "";
  let pubKey = keyGroup != null ? keyGroup.publicKey : "";
  let signer = account != null ? account.address : "";
  let committeeList = validator && validator.address ? validator.committees.join(",") : "";
  address = type !== "send" && validator && validator.address ? validator.address : address;
  address = type === "stake" && validator && validator.address ? "WARNING: validator already staked" : address;
  if (type === "edit-stake" || type === "stake") {
    amount = validator && validator.address ? validator.staked_amount : null;
  }
  let a = {
    privateKey: {
      placeholder: "opt: private key hex to import",
      defaultValue: "",
      tooltip: "the raw private key to import if blank - will generate a new key",
      label: "private_key",
      inputText: "key",
      feedback: "please choose a private key to import",
      required: false,
      type: "password",
      minLength: 64,
      maxLength: 128
    },
    address: {
      placeholder: "the unique id of the account",
      defaultValue: address,
      tooltip: "the short public key id of the account",
      label: "sender",
      inputText: "address",
      feedback: "please choose an address to send the transaction from",
      required: true,
      type: "text",
      minLength: 40,
      maxLength: 40
    },
    pubKey: {
      placeholder: "public key of the node",
      defaultValue: pubKey,
      tooltip: "the public key of the validator",
      label: "pubKey",
      inputText: "pubKey",
      feedback: "please choose a pubKey to send the transaction from",
      required: true,
      type: "text",
      minLength: 96,
      maxLength: 96
    },
    committees: {
      placeholder: "1, 22, 50",
      defaultValue: committeeList,
      tooltip: "comma separated list of committee chain IDs to stake for",
      label: "committees",
      inputText: "committees",
      feedback: "please input atleast 1 committee",
      required: true,
      type: "text",
      minLength: 1,
      maxLength: 200
    },
    netAddr: {
      placeholder: "url of the node",
      defaultValue: netAddr,
      tooltip: "the url of the validator for consensus and polling",
      label: "net_address",
      inputText: "net-addr",
      feedback: "please choose a net address for the validator",
      required: true,
      type: "text",
      minLength: 5,
      maxLength: 50
    },
    earlyWithdrawal: {
      placeholder: "early withdrawal rewards for 20% penalty",
      defaultValue: !compound,
      tooltip: "validator NOT reinvesting their rewards to their stake, incurring a 20% penalty",
      label: "earlyWithdrawal",
      inputText: "withdrawal",
      feedback: "please choose if your validator to earlyWithdrawal or not",
      required: true,
      type: "text",
      minLength: 4,
      maxLength: 5
    },
    delegate: {
      placeholder: "validator delegation status",
      defaultValue: delegate,
      tooltip:
        "validator is passively delegating rather than actively validating. NOTE: THIS FIELD IS FIXED AND CANNOT BE UPDATED WITH EDIT-STAKE",
      label: "delegate",
      inputText: "delegate",
      feedback: "please choose if your validator is delegating or not",
      required: true,
      type: "text",
      minLength: 4,
      maxLength: 5
    },
    rec: {
      placeholder: "recipient of the tx",
      defaultValue: "",
      tooltip: "the recipient of the transaction",
      label: "recipient",
      inputText: "recipient",
      feedback: "please choose a recipient for the transaction",
      required: true,
      type: "text",
      minLength: 40,
      maxLength: 40
    },
    amount: {
      placeholder: "amount value for the tx",
      defaultValue: amount,
      tooltip: "the amount of currency being sent / sold",
      label: "amount",
      inputText: "amount",
      feedback: "please choose an amount for the tx",
      required: true,
      type: "number",
      minLength: 1,
      maxLength: 100
    },
    receiveAmount: {
      placeholder: "amount of counter asset to receive",
      defaultValue: amount,
      tooltip: "the amount of counter asset being received",
      label: "receiveAmount",
      inputText: "rec-amount",
      feedback: "please choose a receive amount for the tx",
      required: true,
      type: "number",
      minLength: 1,
      maxLength: 100
    },
    orderId: {
      placeholder: "the id of the existing order",
      tooltip: "the unique identifier of the order",
      label: "orderId",
      inputText: "order-id",
      feedback: "please input an order id",
      required: true,
      type: "number",
      minLength: 1,
      maxLength: 100
    },
    committeeId: {
      placeholder: "the id of the committee / counter asset",
      tooltip: "the unique identifier of the committee / counter asset",
      label: "committeeId",
      inputText: "commit-Id",
      feedback: "please input a committeeId id",
      required: true,
      type: "number",
      minLength: 1,
      maxLength: 100
    },
    receiveAddress: {
      placeholder: "the address where the counter asset will be sent",
      tooltip: "the sender of the transaction",
      label: "receiveAddress",
      inputText: "rec-addr",
      feedback: "please choose an address to receive the counter asset to",
      required: true,
      type: "text",
      minLength: 40,
      maxLength: 40
    },
    buyersReceiveAddress: {
      placeholder: "the canopy address where CNPY will be received",
      tooltip: "the sender of the transaction",
      label: "receiveAddress",
      inputText: "rec-addr",
      feedback: "please choose an address to receive the CNPY",
      required: true,
      type: "text",
      minLength: 40,
      maxLength: 40
    },
    output: {
      placeholder: "output of the node",
      defaultValue: output,
      tooltip: "the non-custodial address where rewards and stake is directed to",
      label: "output",
      inputText: "output",
      feedback: "please choose an output address for the validator",
      required: true,
      type: "text",
      minLength: 40,
      maxLength: 40
    },
    signer: {
      placeholder: "signer of the transaction",
      defaultValue: signer,
      tooltip: "the signing address that authorizes the transaction",
      label: "signer",
      inputText: "signer",
      feedback: "please choose a signer address",
      required: true,
      type: "text",
      minLength: 40,
      maxLength: 40
    },
    paramSpace: {
      placeholder: "",
      defaultValue: "",
      tooltip: "the category 'space' of the parameter",
      label: "param_space",
      inputText: "param space",
      feedback: "please choose a space for the parameter change",
      required: true,
      type: "select",
      minLength: 1,
      maxLength: 100
    },
    paramKey: {
      placeholder: "",
      defaultValue: "",
      tooltip: "the identifier of the parameter",
      label: "param_key",
      inputText: "param key",
      feedback: "please choose a key for the parameter change",
      required: true,
      type: "select",
      minLength: 1,
      maxLength: 100
    },
    paramValue: {
      placeholder: "",
      defaultValue: "",
      tooltip: "the newly proposed value of the parameter",
      label: "param_value",
      inputText: "param val",
      feedback: "please choose a value for the parameter change",
      required: true,
      type: "text",
      minLength: 1,
      maxLength: 100
    },
    startBlock: {
      placeholder: "1",
      defaultValue: "",
      tooltip: "the block when voting starts",
      label: "start_block",
      inputText: "start blk",
      feedback: "please choose a height for start block",
      required: true,
      type: "number",
      minLength: 0,
      maxLength: 40
    },
    endBlock: {
      placeholder: "100",
      defaultValue: "",
      tooltip: "the block when voting is counted",
      label: "end_block",
      inputText: "end blk",
      feedback: "please choose a height for end block",
      required: true,
      type: "number",
      minLength: 0,
      maxLength: 40
    },
    memo: {
      placeholder: "opt: note attached with the transaction",
      defaultValue: "",
      tooltip: "an optional note attached to the transaction - blank is recommended",
      label: "memo",
      inputText: "memo",
      required: false,
      minLength: 0,
      maxLength: 200
    },
    fee: {
      placeholder: "opt: transaction fee",
      defaultValue: "",
      tooltip: " a small amount of CNPY deducted from the account to process any transaction blank = default fee",
      label: "fee",
      inputText: "txn-fee",
      feedback: "please choose a valid number",
      required: false,
      type: "number",
      minLength: 0,
      maxLength: 40
    },
    password: {
      placeholder: "key password",
      defaultValue: "",
      tooltip: "the password for the private key sending the transaction",
      label: "password",
      inputText: "password",
      feedback: "please choose a valid password",
      required: true,
      type: "password",
      minLength: 0,
<<<<<<< HEAD
      maxLength: 40,
    },
    nickname: {
      placeholder: "key nickname",
      defaultValue: "",
      tooltip: "nickname assigned to key for easier identification",
      label: "nickname",
      inputText: "nickname",
      feedback: "nickname too long",
      required: false,
      type: "nickname",
      minLength: 0,
      maxLength: 40,
    },
=======
      maxLength: 40
    }
>>>>>>> 3d6b44c4
  };
  switch (type) {
    case "send":
      return [a.address, a.rec, a.amount, a.memo, a.fee, a.password];
    case "stake":
      return [
        a.address,
        a.pubKey,
        a.committees,
        a.netAddr,
        a.amount,
        a.delegate,
        a.earlyWithdrawal,
        a.output,
        a.signer,
        a.memo,
        a.fee,
        a.password
      ];
    case "create_order":
      return [a.address, a.committeeId, a.amount, a.receiveAmount, a.receiveAddress, a.memo, a.fee, a.password];
    case "buy_order":
      return [a.address, a.buyersReceiveAddress, a.orderId, a.fee, a.password];
    case "edit_order":
      return [
        a.address,
        a.committeeId,
        a.orderId,
        a.amount,
        a.receiveAmount,
        a.receiveAddress,
        a.memo,
        a.fee,
        a.password
      ];
    case "delete_order":
      return [a.address, a.committeeId, a.orderId, a.memo, a.fee, a.password];
    case "edit-stake":
      return [
        a.address,
        a.committees,
        a.netAddr,
        a.amount,
        a.earlyWithdrawal,
        a.output,
        a.signer,
        a.memo,
        a.fee,
        a.password
      ];
    case "change-param":
      return [a.address, a.paramSpace, a.paramKey, a.paramValue, a.startBlock, a.endBlock, a.memo, a.fee, a.password];
    case "dao-transfer":
      return [a.address, a.amount, a.startBlock, a.endBlock, a.memo, a.fee, a.password];
    case "pause":
    case "unpause":
    case "unstake":
      return [a.address, a.signer, a.memo, a.fee, a.password];
    case "pass-and-addr":
      return [a.address, a.password];
    case "pass-and-pk":
      return [a.privateKey, a.password];
    case "pass-only":
      return [a.password];
    case "pass-nickname-and-addr":
      return [a.address, a.password, a.nickname];
    case "pass-nickname-and-pk":
      return [a.privateKey, a.password, a.nickname];
    case "pass-and-nickname":
      return [a.password, a.nickname];
    default:
      return [a.address, a.memo, a.fee, a.password];
  }
}

// placeholders is a dummy object to assist in the user experience and provide consistency
export const placeholders = {
  poll: {
    "PLACEHOLDER EXAMPLE": {
      proposalHash: "PLACEHOLDER EXAMPLE",
      proposalURL: "https://discord.com/channels/1310733928436600912/1323330593701761204",
      accounts: {
        approvedPercent: 38,
        rejectPercent: 62,
        votedPercent: 35
      },
      validators: {
        approvedPercent: 76,
        rejectPercent: 24,
        votedPercent: 77
      }
    }
  },
  pollJSON: {
    proposal: "canopy network is the best",
    endBlock: 100,
    URL: "https://discord.com/link-to-thread"
  },
  proposals: {
    "2cbb73b8abdacf233f4c9b081991f1692145624a95004f496a95d3cce4d492a4": {
      proposal: {
        parameter_space: "cons|fee|val|gov",
        parameter_key: "protocol_version",
        parameter_value: "example",
        start_height: 1,
        end_height: 1000000,
        signer: "4646464646464646464646464646464646464646464646464646464646464646"
      },
      approve: false
    }
  },
  params: {
    parameter_space: "consensus",
    parameter_key: "protocol_version",
    parameter_value: "1/150",
    start_height: 1,
    end_height: 100,
    signer: "303739303732333263..."
  },
  rawTx: {
    type: "change_parameter",
    msg: {
      parameter_space: "cons",
      parameter_key: "block_size",
      parameter_value: 1000,
      start_height: 1,
      end_height: 100,
      signer: "1fe1e32edc41d688..."
    },
    signature: {
      public_key: "a88b9c0c7b77e7f8ac...",
      signature: "8f6d016d04e350..."
    },
    memo: "",
    fee: 10000
  }
};

// numberWithCommas() formats a number with commas as thousand separators
export function numberWithCommas(x) {
  return x.toString().replace(/\B(?=(\d{3})+(?!\d))/g, ",");
}

// formatNumber() formats a number with optional division and compact notation
export function formatNumber(nString, div = true, cutoff = 1000000000000000) {
  if (nString == null) {
    return "zero";
  }
  if (div) {
    nString /= 1000000;
  }
  if (Number(nString) < cutoff) {
    return numberWithCommas(nString);
  }
  return Intl.NumberFormat("en", { notation: "compact", maximumSignificantDigits: 8 }).format(nString);
}

// copy() copies text to clipboard and triggers a toast notification
export function copy(state, setState, detail, toastText = "Copied!") {
  navigator.clipboard.writeText(detail);
  setState({ ...state, toast: toastText });
}

// renderToast() displays a toast notification with a customizable message
export function renderToast(state, setState) {
  return (
    <ToastContainer id="toast" position={"bottom-end"}>
      <Toast
        bg={"dark"}
        onClose={() => setState({ ...state, toast: "" })}
        show={state.toast != ""}
        delay={2000}
        autohide
      >
        <Toast.Body>{state.toast}</Toast.Body>
      </Toast>
    </ToastContainer>
  );
}

// onFormSubmit() handles form submission and passes form data to a callback
export function onFormSubmit(state, e, callback) {
  e.preventDefault();
  let r = {};
  for (let i = 0; ; i++) {
    if (!e.target[i] || !e.target[i].ariaLabel) {
      break;
    }
    r[e.target[i].ariaLabel] = e.target[i].value;
  }
  callback(r);
}

// withTooltip() wraps an element with a tooltip component
export function withTooltip(obj, text, key, dir = "right") {
  return (
    <OverlayTrigger
      key={key}
      placement={dir}
      delay={{ show: 250, hide: 400 }}
      overlay={<Tooltip id="button-tooltip">{text}</Tooltip>}
    >
      {obj}
    </OverlayTrigger>
  );
}

// getRatio() calculates the simplest ratio between two numbers
export function getRatio(a, b) {
  const [bg, sm] = a > b ? [a, b] : [b, a];
  for (let i = 1; i < 1000000; i++) {
    const d = sm / i;
    const res = bg / d;
    if (Math.abs(res - Math.round(res)) < 0.1) {
      return a > b ? `${Math.round(res)}:${i}` : `${i}:${Math.round(res)}`;
    }
  }
}

// objEmpty() checks if an object is null, undefined, or empty
export function objEmpty(o) {
  return !o || Object.keys(o).length === 0;
}

// disallowedCharacters is a string of characters that are not allowed in form inputs.
export const disallowedCharacters = ["\t", "\""];

// sanitizeInput removes disallowed characters from the given event target value.
// It is meant to be used as an onChange event handler
export const sanitizeInput = (event) => {
  let value = event.target.value;
  disallowedCharacters.forEach((char) => {
    value = value.split(char).join("");
  });
  event.target.value = value;
};

// formatNumberInput is a function that formats a number input with commas as thousand separators.
// It is meant to be used as an onChange event handler
export const formatNumberInput = (e) => {
  // remove all non-digit characters but keep leading zeros
  let input = e.target.value.replace(/[^\d]/g, "");
  // check if the input is a valid number (digits only)
  if (/^\d+$/.test(input)) {
    input = numberWithCommas(input);
  }
  e.target.value = input;
};

// numberFromCommas is a function that converts a string of numbers formatted with commas
// as separators to a number.
export const numberFromCommas = (str) => {
  return Number(parseInt(str.replace(/,/g, ""), 10));
};<|MERGE_RESOLUTION|>--- conflicted
+++ resolved
@@ -299,7 +299,6 @@
       required: true,
       type: "password",
       minLength: 0,
-<<<<<<< HEAD
       maxLength: 40,
     },
     nickname: {
@@ -314,10 +313,6 @@
       minLength: 0,
       maxLength: 40,
     },
-=======
-      maxLength: 40
-    }
->>>>>>> 3d6b44c4
   };
   switch (type) {
     case "send":
