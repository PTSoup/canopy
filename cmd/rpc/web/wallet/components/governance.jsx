import React, {useEffect, useState, useContext} from "react";
import Truncate from "react-truncate-inside";
import JsonView from "@uiw/react-json-view";
import { lightTheme } from '@uiw/react-json-view/light';
import { darkTheme } from '@uiw/react-json-view/dark';
import {Bar} from "react-chartjs-2";
import {Chart as ChartJS, BarElement, CategoryScale, LinearScale, Tooltip, Legend} from "chart.js";
import {Accordion, Button, Carousel, Container, Form, InputGroup, Modal, Spinner, Table} from "react-bootstrap";
import {
    AddVote,
    DelVote,
    Params,
    Poll,
    Proposals,
    RawTx,
    StartPoll,
    TxChangeParameter,
    TxDAOTransfer,
    VotePoll,
} from "@/components/api";
import {
    isValidJSON,
    copy,
    getFormInputs,
    objEmpty,
    onFormSubmit,
    placeholders,
    renderToast,
    toUCNPY,
    numberFromCommas,
    formatLocaleNumber,
} from "@/components/util";
import {KeystoreContext} from "@/pages";
import FormInputs from "@/components/form_inputs";
import { PollIcon, ProposalIcon } from "@/components/svg_icons";

function useKeystore() {
    const keystore = useContext(KeystoreContext);
    return keystore;
}

ChartJS.register(BarElement, CategoryScale, LinearScale, Tooltip, Legend);

export default function Governance({keygroup, account: accountWithTxs, validator}) {
    const ks = useKeystore();
    const [state, setState] = useState({
        txResult: {},
        rawTx: {},
        showPropModal: false,
        apiResults: {},
        paramSpace: "",
        voteOnPollAccord: "1",
        voteOnProposalAccord: "1",
        propAccord: "1",
        txPropType: 0,
        toast: "",
        voteJSON: {},
        pwd: "",
    });
    const [primaryColor, setPrimaryColor] = useState('');
    const [secondaryColor, setSecondaryColor] = useState('');
    const [buttonVariant, setButtonVariant] = useState('outline-dark');
    const [JsonViewVariant, setJsonViewVariant] = useState('darkTheme');

    // Using a standalone useEffect here to isolate the color states
    useEffect(() => {
      // Check data-bs-theme on mount
      const currentTheme = document.documentElement.getAttribute('data-bs-theme');

      if (currentTheme === 'dark') {
        setButtonVariant('outline-light');
        setJsonViewVariant('lightTheme');
      } else {
        setButtonVariant('outline-dark');
        setJsonViewVariant('darkTheme');
      }
    }, []);

  // onFormChange() handles the form input change callback
    function onFormChange(key, value, newValue) {
        if (key === "param_space") {
            setState({...state, paramSpace: newValue});
        }
    }

    // onPropSubmit() handles the proposal submit form callback
    function onPropSubmit(e) {
        onFormSubmit(state, e, ks, (r) => {
            if (state.txPropType === 0) {
                createParamChangeTx(
                    r.sender,
                    r.param_space,
                    r.param_key,
                    r.param_value,
                    numberFromCommas(r.start_block),
                    numberFromCommas(r.end_block),
                    r.memo,
                    toUCNPY(numberFromCommas(r.fee)),
                    r.password,
                );
            } else {
                createDAOTransferTx(
                    r.sender,
                    toUCNPY(numberFromCommas(r.amount)),
                    numberFromCommas(r.start_block),
                    numberFromCommas(r.end_block),
                    r.memo,
                    r.fee,
                    r.password,
                );
            }
        });
    }

    // queryAPI() executes the page API calls
    function queryAPI() {
        return Promise.all([Poll(), Proposals(), Params(0)]).then((r) => {
            setState((prevState) => ({
                ...prevState,
                apiResults: {
                    poll: r[0],
                    proposals: r[1],
                    params: r[2],
                },
            }));
        });
    }

    useEffect(() => {
        queryAPI();

        if (typeof window !== 'undefined') {
            const root = document.documentElement;
            const primaryColorValue = getComputedStyle(root).getPropertyValue('--primary-color').trim();
            const secondaryColorValue = getComputedStyle(root).getPropertyValue('--secondary-color').trim();

            setPrimaryColor(primaryColorValue);
            setSecondaryColor(secondaryColorValue);
        }
        const interval = setInterval(queryAPI, 4000);
        return () => clearInterval(interval);
    }, []);

    // set spinner if loading
    if (objEmpty(state.apiResults)) {
        return <Spinner id="spinner"/>;
    }
    // set placeholders
    if (objEmpty(state.apiResults.poll)) state.apiResults.poll = placeholders.poll;
    else state.apiResults.poll["PLACEHOLDER EXAMPLE"] = placeholders.poll["PLACEHOLDER EXAMPLE"];
    if (objEmpty(state.apiResults.proposals)) state.apiResults.proposals = placeholders.proposals;

    // addVoteAPI() executes an 'Add Vote' API call and sets the state when complete
    function addVoteAPI(json, approve) {
        return AddVote(json, approve).then((_) => setState({...state, voteOnProposalAccord: "1", toast: "Voted!"}));
    }

    // submitProposalAPI() executes a 'Raw Tx' API call and sets the state when complete
    function submitProposalAPI() {
        return sendRawTx(
            state.rawTx,
            {
                ...state,
                propAccord: "1",
            },
            setState,
        );
    }

    // delVoteAPI() executes a 'Delete Vote' API call and sets the state when complete
    function delVoteAPI(json) {
        return DelVote(json).then((_) => setState({...state, voteOnProposalAccord: "1", toast: "Deleted!"}));
    }

    // startPollAPI() executes a 'Start Poll' API call and sets the state when complete
    function startPollAPI(address, json, password) {
        return StartPoll(address, json, password).then((_) =>
            setState({...state, voteOnPollAccord: "1", toast: "Started Poll!"}),
        );
    }

    // votePollAPI() executes a 'Vote Poll' API call and sets the state when complete
    function votePollAPI(address, json, approve, password) {
        return VotePoll(address, json, approve, password).then((_) =>
            setState({...state, voteOnPollAccord: "1", toast: "Voted!"}),
        );
    }

    // handlePropClose() closes the proposal modal from a button or modal x
    function handlePropClose() {
        setState({...state, paramSpace: "", txResult: {}, showPropModal: false});
    }

    // handlePropOpen() opens the proposal modal
    function handlePropOpen(type) {
        setState({...state, txPropType: type, showPropModal: true, paramSpace: "", txResult: {}});
    }

    // sendRawTx() executes the RawTx API call and sets the state when complete
    function sendRawTx(j, state, setState) {
        return RawTx(j).then((r) => {
            copy(state, setState, r, "tx hash copied to keyboard!");
        });
    }

    // createDAOTransferTx() executes a dao transfer transaction API call and sets the state when complete
    function createDAOTransferTx(address, amount, startBlock, endBlock, memo, fee, password) {
        TxDAOTransfer(address, amount, startBlock, endBlock, memo, fee, password, false).then((res) => {
            setState({...state, txResult: res});
        });
    }

    // createParamChangeTx() executes a param change transaction API call and sets the state when completed
    function createParamChangeTx(address, paramSpace, paramKey, paramValue, startBlock, endBlock, memo, fee, password) {
        TxChangeParameter(address, paramSpace, paramKey, paramValue, startBlock, endBlock, memo, fee, password, false).then(
            (res) => {
                setState({...state, txResult: res});
            },
        );
    }

    return (
        <div className="content-container">
            <Header title="poll" svg={PollIcon}/>
            <Carousel className="poll-carousel" interval={null} data-bs-theme="dark">
                {Array.from(Object.entries(state.apiResults.poll)).map((entry, idx) => {
                    const [key, val] = entry;
                    return (
                        <Carousel.Item key={idx}>
                            <h6 className="poll-prop-hash">{val.proposalHash}</h6>
                            <a href={val.proposalURL} className="poll-prop-url">
                                {val.proposalURL}
                            </a>
                            <Container className="poll-carousel-container" fluid>
                                <Bar
                                    data={{
                                        labels: [
                                            val.accounts.votedPercent + "% Accounts Reporting",
                                            val.validators.votedPercent + "% Validators Reporting",
                                        ], // Categories
                                        datasets: [
                                            {
                                                label: "% Voted YES",
                                                data: [val.accounts.approvedPercent, val.validators.approvedPercent],
                                                backgroundColor: primaryColor,
                                            },
                                            {
                                                label: "% Voted NO",
                                                data: [val.accounts.rejectPercent, val.validators.rejectPercent],
                                                backgroundColor: secondaryColor,
                                            },
                                        ],
                                    }}
                                    options={{
                                        responsive: true,
                                        plugins: {tooltip: {enabled: true}},
                                        scales: {y: {beginAtZero: true, max: 100}},
                                    }}
                                />
                                <br/>
                            </Container>
                        </Carousel.Item>
                    );
                })}
            </Carousel>
            <br/>
            <Accord
                state={state}
                setState={setState}
                title="START OR VOTE ON POLL"
                keyName="voteOnPollAccord"
                targetName="voteJSON"
                buttonVariant={buttonVariant}
                buttons={[
                    {
                        title: "START NEW",
                        onClick: () => startPollAPI(accountWithTxs.account.address, state.voteJSON, state.pwd),
                    },
                    {
                        title: "APPROVE",
                        onClick: () => votePollAPI(accountWithTxs.account.address, state.voteJSON, true, state.pwd),
                    },
                    {
                        title: "REJECT",
                        onClick: () => votePollAPI(accountWithTxs.account.address, state.voteJSON, false, state.pwd),
                    },
                ]}
                showPwd={true}
                placeholder={placeholders.pollJSON}
            />
            <br/><br/>
            <hr/>
            <Header title="propose" svg={ProposalIcon}/>
            <Table className="vote-table" bordered responsive hover>
                <thead>
                <tr>
                    <th>VOTE</th>
                    <th>PROPOSAL ID</th>
                    <th>ENDS</th>
                </tr>
                </thead>
                <tbody>
                {Array.from(
                    Object.entries(state.apiResults.proposals).map((entry, idx) => {
                        const [key, value] = entry;
                        return (
                            <tr key={idx}>
                                <td>{value.approve ? "YES" : "NO"}</td>
                                <td>
                                    <div className="vote-table-col">
                                        <Truncate text={"#" + key}/>
                                    </div>
                                </td>
                                <td>{formatLocaleNumber(value.proposal["end_height"], 0, 0)}</td>
                            </tr>
                        );
                    }),
                )}
                </tbody>
            </Table>
            <Accord
                state={state}
                setState={setState}
                title="VOTE ON PROPOSAL"
                keyName="voteOnProposalAccord"
                targetName="voteJSON"
                buttonVariant={buttonVariant}
                buttons={[
                    {title: "APPROVE", onClick: () => addVoteAPI(state.voteJSON, true)},
                    {title: "REJECT", onClick: () => addVoteAPI(state.voteJSON, false)},
                    {title: "DELETE", onClick: () => delVoteAPI(state.voteJSON)},
                ]}
                showPwd={false}
            />
            <Accord
                state={state}
                setState={setState}
                title="SUBMIT PROPOSAL"
                keyName="propAccord"
                targetName="rawTx"
                buttonVariant={buttonVariant}
                buttons={[
                    {
                        title: "SUBMIT",
                        onClick: () => {
                            submitProposalAPI();
                        },
                    },
                ]}
                showPwd={false}
                placeholder={placeholders.rawTx}
            />
            <Button className="propose-button" onClick={() => handlePropOpen(0)} variant={buttonVariant}>
                New Protocol Change
            </Button>
            <Button className="propose-button" onClick={() => handlePropOpen(1)} variant={buttonVariant}>
                New Treasury Subsidy
            </Button>
            <br/>
            <br/>
            <Modal show={state.showPropModal} size="lg" onHide={handlePropClose}>
                <Form onSubmit={onPropSubmit}>
                    <Modal.Header closeButton>
                        <Modal.Title>{state.txPropType === 0 ? "Change Parameter" : "Treasury Subsidy"}</Modal.Title>
                    </Modal.Header>
                    <Modal.Body style={{overflowWrap: "break-word"}}>
                        <FormInputs
                            fields={getFormInputs(
                                state.txPropType === 0 ? "change-param" : "dao-transfer",
                                keygroup,
                                accountWithTxs.account,
                                validator,
                                ks,
                            ).map((formInput) => {
                                let input = Object.assign({}, formInput);
                                switch (formInput.label) {
                                    case "sender":
                                        input.options.sort((a, b) => {
                                            if (a === accountWithTxs.account.nickname) return -1;
                                            if (b === accountWithTxs.account.nickname) return 1;
                                            return 0;
                                        });
                                        break;
                                    case "param_space":
                                        input.options = Object.keys(state.apiResults.params);
                                        break;
                                    case "param_key":
                                        // Add the first api result as the default param space
                                        const paramSpace = state.paramSpace || Object.keys(state.apiResults.params)[0];
                                        const params = state.apiResults.params[paramSpace];
                                        input.options = params ? Object.keys(params) : [];
                                        break;
                                }
                                return input;
                            })}
                            keygroup={keygroup}
                            account={accountWithTxs.account}
                            show={state.showPropModal}
                            validator={validator}
                            onFieldChange={onFormChange}
                        />
                        {!objEmpty(state.txResult) && (
<<<<<<< HEAD
                            <JsonView
                              value={state.txResult}
                              shortenTextAfterLength={100}
                              displayDataTypes={false}
                              theme={JsonViewVariant}
                            />
=======
                            <JsonView  onCopied={(text) => {
                                copy(state, setState, text, "copied to keyboard!")
                            }} value={state.txResult} shortenTextAfterLength={100} displayDataTypes={false}/>
>>>>>>> 32d32f16
                        )}
                    </Modal.Body>
                    <Modal.Footer>
                        <SubmitBtn txResult={state.txResult} onClick={handlePropClose}/>
                    </Modal.Footer>
                </Form>
            </Modal>
          {renderToast(state, setState)}
        </div>
    );
}

// Header() renders the section header in the governance tab
function Header({ title, svg: SVGComponent }) {

    if (!SVGComponent) {
        return null; // Or a placeholder if the SVG isn't found
    }

    return (
        <>
        <div class="gov-header">
          <SVGComponent />
          <span id="propose-title">{title}</span>
          <span id="propose-subtitle"> on CANOPY</span>
          <br />
          <br />
          <hr className="gov-header-hr" />
          <br />
          <br />
        </div>
        </>
    );
}

// Accord() renders an accordion object for governance polling and proposals
function Accord({
                    state,
                    setState,
                    title,
                    keyName,
                    targetName,
                    buttons,
                    showPwd,
                    placeholder = placeholders.params,
                    isJSON = true,
                    buttonVariant,
                }) {
    const handleChange = (key, value) =>
        setState((prevState) => ({
            ...prevState,
            [key]: value,
        }));

    placeholder = JSON.stringify(placeholder, null, 2);
    const handleAccordionChange = (key, value) =>
        setState((prevState) => ({
            ...prevState,
            // Set the targetName placeholder to the value of the textarea
            ...(objEmpty(state[targetName]) && {[targetName]: placeholder}),
            [key]: value,
        }));

    return (
        <Accordion className="accord" activeKey={state[keyName]} onSelect={(i) => handleAccordionChange(keyName, i)}>
            <Accordion.Item className="accord-item" eventKey="0">
                <Accordion.Header>{title}</Accordion.Header>
                <Accordion.Body>
                    <Form.Control
                        className="accord-body-container"
                        defaultValue={placeholder}
                        as="textarea"
                        onChange={(e) => handleChange(targetName, e.target.value)}
                    />
                    {showPwd && (
                        <InputGroup className="accord-pass-container" size="lg">
                            <InputGroup.Text>Password</InputGroup.Text>
                            <Form.Control type="password" onChange={(e) => handleChange("pwd", e.target.value)} required/>
                        </InputGroup>
                    )}
                    {buttons.map((btn, idx) => (
                        <Button
                            key={idx}
                            className="propose-button"
                            onClick={() => {
                                let text = state[targetName];
                                if (isJSON && (text === "" || !isValidJSON(state[targetName]))) {
                                    setState({...state, toast: "Invalid JSON!"});
                                    return;
                                }
                                btn.onClick();
                            }}
                            variant={buttonVariant}
                        >
                            {btn.title}
                        </Button>
                    ))}
                </Accordion.Body>
            </Accordion.Item>
        </Accordion>
    );
}

// SubmitBtn() renders the 'submit' buttons for the governance modal footer
function SubmitBtn({txResult, onClick}) {
    return (
        <>
            <Button
                style={{display: objEmpty(txResult) ? "" : "none"}}
                id="import-pk-button"
                variant="outline-secondary"
                type="submit"
            >
                Generate New Proposal
            </Button>
            <Button variant="secondary" onClick={onClick}>
                Close
            </Button>
        </>
    );
}<|MERGE_RESOLUTION|>--- conflicted
+++ resolved
@@ -400,18 +400,14 @@
                             onFieldChange={onFormChange}
                         />
                         {!objEmpty(state.txResult) && (
-<<<<<<< HEAD
                             <JsonView
-                              value={state.txResult}
-                              shortenTextAfterLength={100}
+                              onCopied={(text) => {
+                                copy(state, setState, text, "copied to keyboard!")
+                              }} value={state.txResult} 
+                              shortenTextAfterLength={100} 
                               displayDataTypes={false}
                               theme={JsonViewVariant}
                             />
-=======
-                            <JsonView  onCopied={(text) => {
-                                copy(state, setState, text, "copied to keyboard!")
-                            }} value={state.txResult} shortenTextAfterLength={100} displayDataTypes={false}/>
->>>>>>> 32d32f16
                         )}
                     </Modal.Body>
                     <Modal.Footer>
